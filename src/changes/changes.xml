--- conflicted
+++ resolved
@@ -22,12 +22,9 @@
   <body>
 
   <release version="3.5" date="tba" description="tba">
-<<<<<<< HEAD
+    <action issue="LANG-701" type="add" dev="britter" due-to="James Sawle">StringUtils join with var args</action>
     <action issue="LANG-1130" type="fix" dev="britter">Fix critical issues reported by SonarQube</action>
     <action issue="LANG-1131" type="fix" dev="britter">StrBuilder.equals(StrBuilder) doesn't check for null inputs</action>
-=======
-    <action issue="LANG-701" type="add" dev="britter" due-to="James Sawle">StringUtils join with var args</action>
->>>>>>> 9752bbc2
     <action issue="LANG-1105" type="add" dev="britter" due-to="Hendrik Saly">Add ThreadUtils - A utility class which provides helper methods related to java.lang.Thread</action>
     <action issue="LANG-1031" type="add" dev="britter" due-to="Felipe Adorno">Add annotations to exclude fields from ReflectionEqualsBuilder, ReflectionToStringBuilder and ReflectionHashCodeBuilder</action>
     <action issue="LANG-1127" type="add" dev="chas">Unit test helpers which set and reset default Locale and TimeZone</action>
